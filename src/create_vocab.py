from rdkit import Chem
from tqdm import tqdm
from pathlib import Path
from data.util import Data


def canonicalize(smiles):
    return Chem.MolToSmiles(Chem.MolFromSmiles(smiles))


seen_node_feats = set()
seen_edge_feats = set()

avg_token_len = 0.0
for smiles_list_dir in ["../resource/data/zinc/raw", "../resource/data/zinc/raw/"]:
    for split in ["train", "valid", "test"]:
        smiles_list_path = f"{smiles_list_dir}/{split}.txt"
        smiles_list = Path(smiles_list_path).read_text(encoding="utf-8").splitlines()
        for smiles in smiles_list[:5000]:
            smiles = Chem.MolToSmiles(Chem.MolFromSmiles(smiles))
            # G = smiles_to_nx(smiles)
            # node_or_edge_sequence, node_sequence, edge_sequence, edge_start_sequence, edge_end_sequence = nx_to_sequence(G)
            # G = sequence_to_nx(node_or_edge_sequence, node_sequence, edge_sequence, edge_start_sequence, edge_end_sequence)
            # recon_smiles = nx_to_smiles(G)
            data = Data.from_smiles(smiles)
            recon_smiles = Chem.MolToSmiles(Chem.MolFromSmiles(data.to_smiles()[0]))
            if smiles != recon_smiles:
                print(smiles)
                print(recon_smiles)

<<<<<<< HEAD

            #if data.error is not None:
            #    print(data.error)
            #    assert False
            
            avg_token_len += float(len(data.tokens)) / 5000
                    
        #recon_smiles = data.to_smiles()
        
        #if smiles != recon_smiles:
=======
            max_token_len = max(max_token_len, len(data.tokens))

        print(max_token_len)
        recon_smiles, error = data.to_smiles()
        if error is not None:
            print(error)
            assert False

        if canonicalize(recon_smiles) != canonicalize(smiles):
            print(smiles)
            print(recon_smiles)

        # recon_smiles = data.to_smiles()

        # if smiles != recon_smiles:
>>>>>>> 755df056
        #    assert False<|MERGE_RESOLUTION|>--- conflicted
+++ resolved
@@ -28,18 +28,6 @@
                 print(smiles)
                 print(recon_smiles)
 
-<<<<<<< HEAD
-
-            #if data.error is not None:
-            #    print(data.error)
-            #    assert False
-            
-            avg_token_len += float(len(data.tokens)) / 5000
-                    
-        #recon_smiles = data.to_smiles()
-        
-        #if smiles != recon_smiles:
-=======
             max_token_len = max(max_token_len, len(data.tokens))
 
         print(max_token_len)
@@ -55,5 +43,4 @@
         # recon_smiles = data.to_smiles()
 
         # if smiles != recon_smiles:
->>>>>>> 755df056
         #    assert False