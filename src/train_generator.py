import os
import argparse
from pathlib import Path

import torch
from torch.utils.data import DataLoader

import pytorch_lightning as pl
from pytorch_lightning.callbacks import ModelCheckpoint
from neptune.new.integrations.pytorch_lightning import NeptuneLogger

import moses

from model.generator import BaseGenerator
from data.dataset import ZincDataset, MosesDataset, PolymerDataset
from data.util import Data
from util import compute_sequence_accuracy, compute_sequence_cross_entropy, canonicalize


class BaseGeneratorLightningModule(pl.LightningModule):
    def __init__(self, hparams):
        super(BaseGeneratorLightningModule, self).__init__()
        hparams = argparse.Namespace(**hparams) if isinstance(hparams, dict) else hparams
        self.save_hyperparameters(hparams)
        self.setup_datasets(hparams)
        self.setup_model(hparams)
        self.sanity_checked = False

    def setup_datasets(self, hparams):
        dataset_cls = {"zinc": ZincDataset, "moses": MosesDataset, "polymer": PolymerDataset}.get(hparams.dataset_name)
        self.train_dataset = dataset_cls("train")
        self.val_dataset = dataset_cls("valid")
        self.test_dataset = dataset_cls("test")
        self.train_smiles_set = set(self.train_dataset.smiles_list)

    def setup_model(self, hparams):
        self.model = BaseGenerator(
            num_layers=hparams.num_layers,
            emb_size=hparams.emb_size,
            nhead=hparams.nhead,
            dim_feedforward=hparams.dim_feedforward,
            dropout=hparams.dropout,
            disable_branchidx=hparams.disable_branchidx,
            disable_loc=hparams.disable_loc,
            disable_edgelogit=hparams.disable_edgelogit,
            disable_branchidx=hparams.disable_branchidx
        )

    ### Dataloaders and optimizers
    def train_dataloader(self):
        return DataLoader(
            self.train_dataset,
            batch_size=self.hparams.batch_size,
            shuffle=True,
            collate_fn=Data.collate,
            num_workers=self.hparams.num_workers,
        )

    def val_dataloader(self):
        return DataLoader(
            self.val_dataset,
            batch_size=self.hparams.batch_size,
            shuffle=False,
            collate_fn=Data.collate,
            num_workers=self.hparams.num_workers,
        )

    def configure_optimizers(self):
        optimizer = torch.optim.AdamW(self.parameters(), lr=self.hparams.lr)
        return [optimizer]

    ### Main steps
    def shared_step(self, batched_data):
        loss, statistics = 0.0, dict()

        # decoding
        logits = self.model(batched_data)
        loss = compute_sequence_cross_entropy(logits, batched_data[0], ignore_index=0)
        statistics["loss/total"] = loss
        statistics["acc/total"] = compute_sequence_accuracy(logits, batched_data[0], ignore_index=0)[0]

        return loss, statistics

    def training_step(self, batched_data, batch_idx):
        self.sanity_checked = True
        loss, statistics = self.shared_step(batched_data)
        for key, val in statistics.items():
            self.log(f"train/{key}", val, on_step=True, logger=True)

        return loss

    def validation_step(self, batched_data, batch_idx):
        loss, statistics = self.shared_step(batched_data)
        for key, val in statistics.items():
            self.log(f"validation/{key}", val, on_step=False, on_epoch=True, logger=True)

        return loss

    def validation_epoch_end(self, outputs):
<<<<<<< HEAD
        num_samples = self.hparams.num_samples if self.sanity_checked else 10
=======
        if (self.current_epoch + 1) % self.hparams.check_sample_every_n_epoch != 0:
            return

        num_samples = self.hparams.num_samples if self.sanity_checked else 256
>>>>>>> 755df056
        max_len = self.hparams.max_len if self.sanity_checked else 10
        maybe_smiles_list, tokens_list, errors = self.sample(num_samples, max_len)

        for tokens in tokens_list:
            self.logger.experiment["tokens"].log(f"{self.current_epoch}, {tokens}")

        for error in errors:
            self.logger.experiment["error"].log(f"{self.current_epoch}, {error}")

        smiles_list = []
        for maybe_smiles in maybe_smiles_list:
            self.logger.experiment["maybe_smiles"].log(f"{self.current_epoch}, {maybe_smiles}")

            smiles, error = canonicalize(maybe_smiles)
            if smiles is None:
                self.logger.experiment["invalid_smiles"].log(f"{self.current_epoch}, {maybe_smiles}, {error}")
            else:
                self.logger.experiment["valid_smiles"].log(f"{self.current_epoch}, {maybe_smiles}")
                smiles_list.append(smiles)

        unique_smiles_set = set(smiles_list)
        novel_smiles_set = unique_smiles_set - self.train_smiles_set

        statistics = dict()
        statistics["sample/valid"] = float(len(smiles_list)) / num_samples
        statistics["sample/unique"] = float(len(unique_smiles_set)) / num_samples if len(smiles_list) > 0 else 0.0
        statistics["sample/novel"] = float(len(novel_smiles_set)) / num_samples if len(smiles_list) > 0 else 0.0

        for key, val in statistics.items():
            self.log(key, val, on_step=False, on_epoch=True, logger=True)

    def sample(self, num_samples, max_len, verbose=False):
        offset = 0
        maybe_smiles_list = []
        tokens_list = []
        errors = []
        while offset < num_samples:
            cur_num_samples = min(num_samples - offset, self.hparams.sample_batch_size)
            offset += cur_num_samples

            self.model.eval()
            with torch.no_grad():
                data_list = self.model.decode(cur_num_samples, max_len=max_len, device=self.device)

            for data in data_list:
                if data.error is None:
                    try:
                        smiles, error = data.to_smiles()
                        if error is None:
                            maybe_smiles_list.append(smiles)
                        else:
                            errors.append(data.error)
                    except Exception as e:
                        errors.append(e)

                else:
                    errors.append(data.error)

            tokens_list += ["".join(data.tokens) for data in data_list]

            if verbose:
                print(f"{len(maybe_smiles_list)} / {num_samples}")

        return maybe_smiles_list, tokens_list, errors

    @staticmethod
    def add_args(parser):
        parser.add_argument("--dataset_name", type=str, default="zinc")

        parser.add_argument("--num_layers", type=int, default=3) #6
        parser.add_argument("--emb_size", type=int, default=1024) #1024
        parser.add_argument("--nhead", type=int, default=8) #8
        parser.add_argument("--dim_feedforward", type=int, default=2048) #2048
        parser.add_argument("--dropout", type=int, default=0.1)
        parser.add_argument("--logit_hidden_dim", type=int, default=256) #256

        parser.add_argument("--lr", type=float, default=1e-4)
        parser.add_argument("--batch_size", type=int, default=256)
        parser.add_argument("--num_workers", type=int, default=8)

        parser.add_argument("--max_len", type=int, default=250)
        parser.add_argument("--check_sample_every_n_epoch", type=int, default=5)
        parser.add_argument("--num_samples", type=int, default=256)
        parser.add_argument("--sample_batch_size", type=int, default=256)
        parser.add_argument("--test_num_samples", type=int, default=30000)
<<<<<<< HEAD
        parser.add_argument("--disable_branchidx", action="store_true")
=======
        
>>>>>>> 755df056
        parser.add_argument("--disable_loc", action="store_true")
        parser.add_argument("--disable_edgelogit", action="store_true")
        parser.add_argument("--disable_branchidx", action="store_true")

        return parser


if __name__ == "__main__":
    parser = argparse.ArgumentParser()
    BaseGeneratorLightningModule.add_args(parser)
    parser.add_argument("--max_epochs", type=int, default=100)
    parser.add_argument("--gradient_clip_val", type=float, default=0.5)
    parser.add_argument("--load_checkpoint_path", type=str, default="")
    parser.add_argument("--tag", type=str, default="default")
    hparams = parser.parse_args()

    model = BaseGeneratorLightningModule(hparams)
    # model.load_state_dict(torch.load(hparams.load_checkpoint_path)["state_dict"])

    neptune_logger = NeptuneLogger(
        project="sungsahn0215/molgen", close_after_fit=False, source_files='**/*.py'
        )
    neptune_logger.run["params"] = vars(hparams)
    neptune_logger.run["sys/tags"].add(hparams.tag.split("_"))
    checkpoint_callback = ModelCheckpoint(
<<<<<<< HEAD
        dirpath=os.path.join("../resource/checkpoint/", 
        hparams.tag), 
        monitor="validation/loss/total", 
        mode="min",
=======
        dirpath=os.path.join("../resource/checkpoint/", hparams.tag), monitor="validation/loss/total", mode="min",
>>>>>>> 755df056
    )
    trainer = pl.Trainer(
        gpus=1,
        logger=neptune_logger,
        default_root_dir="../resource/log/",
        max_epochs=hparams.max_epochs,
        callbacks=[checkpoint_callback],
<<<<<<< HEAD
        check_val_every_n_epoch=hparams.check_val_every_n_epoch, 
=======
>>>>>>> 755df056
        gradient_clip_val=hparams.gradient_clip_val,
    )
    trainer.fit(model)

    model.eval()
    with torch.no_grad():
        smiles_list, _ = model.sample(hparams.test_num_samples, hparams.max_len, verbose=True)

    smiles_list_path = os.path.join("../resource/checkpoint/", hparams.tag, "test.txt")
    Path(smiles_list_path).write_text("\n".join(smiles_list))

    metrics = moses.get_all_metrics(smiles_list, n_jobs=8, device="cuda:0", test=model.test_dataset.smiles_list)
    print(metrics)
    for key in metrics:
        neptune_logger.experiment[f"moses/{key}"] = metrics[key]<|MERGE_RESOLUTION|>--- conflicted
+++ resolved
@@ -40,7 +40,6 @@
             nhead=hparams.nhead,
             dim_feedforward=hparams.dim_feedforward,
             dropout=hparams.dropout,
-            disable_branchidx=hparams.disable_branchidx,
             disable_loc=hparams.disable_loc,
             disable_edgelogit=hparams.disable_edgelogit,
             disable_branchidx=hparams.disable_branchidx
@@ -97,14 +96,10 @@
         return loss
 
     def validation_epoch_end(self, outputs):
-<<<<<<< HEAD
-        num_samples = self.hparams.num_samples if self.sanity_checked else 10
-=======
         if (self.current_epoch + 1) % self.hparams.check_sample_every_n_epoch != 0:
             return
 
         num_samples = self.hparams.num_samples if self.sanity_checked else 256
->>>>>>> 755df056
         max_len = self.hparams.max_len if self.sanity_checked else 10
         maybe_smiles_list, tokens_list, errors = self.sample(num_samples, max_len)
 
@@ -182,7 +177,7 @@
         parser.add_argument("--logit_hidden_dim", type=int, default=256) #256
 
         parser.add_argument("--lr", type=float, default=1e-4)
-        parser.add_argument("--batch_size", type=int, default=256)
+        parser.add_argument("--batch_size", type=int, default=128)
         parser.add_argument("--num_workers", type=int, default=8)
 
         parser.add_argument("--max_len", type=int, default=250)
@@ -190,11 +185,7 @@
         parser.add_argument("--num_samples", type=int, default=256)
         parser.add_argument("--sample_batch_size", type=int, default=256)
         parser.add_argument("--test_num_samples", type=int, default=30000)
-<<<<<<< HEAD
-        parser.add_argument("--disable_branchidx", action="store_true")
-=======
         
->>>>>>> 755df056
         parser.add_argument("--disable_loc", action="store_true")
         parser.add_argument("--disable_edgelogit", action="store_true")
         parser.add_argument("--disable_branchidx", action="store_true")
@@ -220,14 +211,7 @@
     neptune_logger.run["params"] = vars(hparams)
     neptune_logger.run["sys/tags"].add(hparams.tag.split("_"))
     checkpoint_callback = ModelCheckpoint(
-<<<<<<< HEAD
-        dirpath=os.path.join("../resource/checkpoint/", 
-        hparams.tag), 
-        monitor="validation/loss/total", 
-        mode="min",
-=======
         dirpath=os.path.join("../resource/checkpoint/", hparams.tag), monitor="validation/loss/total", mode="min",
->>>>>>> 755df056
     )
     trainer = pl.Trainer(
         gpus=1,
@@ -235,10 +219,6 @@
         default_root_dir="../resource/log/",
         max_epochs=hparams.max_epochs,
         callbacks=[checkpoint_callback],
-<<<<<<< HEAD
-        check_val_every_n_epoch=hparams.check_val_every_n_epoch, 
-=======
->>>>>>> 755df056
         gradient_clip_val=hparams.gradient_clip_val,
     )
     trainer.fit(model)
