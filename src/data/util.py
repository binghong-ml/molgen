# https://github.com/dakoner/keras-molecules/blob/dbbb790e74e406faa70b13e8be8104d9e938eba2/convert_rdkit_to_networkx.py
# https://github.com/snap-stanford/pretrain-gnns/blob/80608723ac3aac0f7059ffa0558f082252524493/chem/loader.py#L260

from itertools import combinations
import random
from networkx.algorithms.shortest_paths.dense import floyd_warshall_numpy
import numpy as np
from scipy import sparse
import networkx as nx
from networkx.algorithms.shortest_paths.generic import shortest_path, shortest_path_length
import torch

from rdkit import Chem
from copy import copy

# from rdkit import rdBase
# rdBase.DisableLog('rdApp.error')
from torch.nn.utils.rnn import pad_sequence

from data.smiles import TOKEN2ATOMFEAT, TOKEN2BONDFEAT, molgraph2smiles, smiles2molgraph
from collections import defaultdict

BOS_TOKEN = "[bos]"
EOS_TOKEN = "[eos]"
PAD_TOKEN = "[pad]"
MASK_TOKEN = "[mask]"
SPECIAL_TOKENS = ["[pad]", "[mask]", "[bos]", "[eos]"]
ATOM_TOKENS = [token for token in TOKEN2ATOMFEAT]
BOND_TOKENS = [token for token in TOKEN2BONDFEAT]
BRANCH_START_TOKEN = "("
BRANCH_END_TOKEN = ")"
BRANCH_TOKENS = [BRANCH_START_TOKEN, BRANCH_END_TOKEN]

POSSIBLE_RING_IDXS = 20
RING_START_TOKENS = [f"[bor{idx}]" for idx in range(POSSIBLE_RING_IDXS)]
IDX2RING_START_TOKEN = {idx: token for token, idx in enumerate(RING_START_TOKENS)}
RING_END_TOKENS = [f"[eor{idx}]" for idx in range(POSSIBLE_RING_IDXS)]
IDX2RING_END_TOKEN = {idx: token for token, idx in enumerate(RING_END_TOKENS)}


TOKENS = SPECIAL_TOKENS + BRANCH_TOKENS + ATOM_TOKENS + BOND_TOKENS + RING_START_TOKENS + RING_END_TOKENS

RING_ID_START = len(SPECIAL_TOKENS + BRANCH_TOKENS + ATOM_TOKENS + BOND_TOKENS)
RING_ID_END = RING_ID_START + len(RING_START_TOKENS)

TOKEN2ID = {token: idx for idx, token in enumerate(TOKENS)}
ID2TOKEN = {idx: token for idx, token in enumerate(TOKENS)}

MAX_LEN = 250
<<<<<<< HEAD
HASH_MAX_LEN = 500
=======
HASH_KEY = 500

>>>>>>> 755df056

def get_id(token):
    return TOKEN2ID[token]


def get_ids(tokens):
    return [TOKEN2ID[token] for token in tokens]


def get_token(id):
    return TOKENS[id]


def get_ring_start_token(idx):
    return f"[bor{idx}]"


def get_ring_end_token(idx):
    return f"[eor{idx}]"


def get_ring_idx(token):
    ring_idx = IDX2RING_START_TOKEN[token] if token in RING_START_TOKENS else IDX2RING_END_TOKEN[token]
    return ring_idx


class Data:
    def __init__(self):
        self.ids = []
        self.tokens = []

        self.G = nx.DiGraph()
        self.position_G = nx.DiGraph()

        self._node_offset = -1
        self.branch_start_nodes = []
        self.ring_idx_to_nodes = dict()

        self.branch_idxs = []

        self.pointer_node = None
        self.ended = False
        self.error = None

        self.bos_node = None
        self.eos_node = None

        self.masks = []

        self._branch_offset = -1
        self.node2branch_idx = []

        self.update(get_id(BOS_TOKEN))

    def __len__(self):
        return len(self.G.nodes())

    def update(self, id):
        token = get_token(id)
        self.ids.append(id)
        self.tokens.append(token)
        new_node = self.create_node()
        self.G.add_node(new_node)
        self.position_G.add_node(new_node)

        if token in ATOM_TOKENS + BOND_TOKENS + RING_START_TOKENS + RING_END_TOKENS:
            self.add_regular_token(new_node, token)
        elif token == BRANCH_START_TOKEN:
            self.add_branch_start_token(new_node)
        elif token == BRANCH_END_TOKEN:
            self.add_branch_end_token(new_node)
        elif token == BOS_TOKEN:
            self.add_bos_token(new_node)
        elif token == EOS_TOKEN:
            self.add_eos_token(new_node)
        else:
            self.set_error(f"{token} token added.")

        self.save_current_features()

    def add_regular_token(self, new_node, token):
        if self.pointer_node is not None:
            if token in (ATOM_TOKENS + RING_START_TOKENS + RING_END_TOKENS) and self.tokens[self.pointer_node] in (
                ATOM_TOKENS + RING_START_TOKENS + RING_END_TOKENS
            ):
                self.set_error("consecutive atom tokens")
                return

            if token in BOND_TOKENS and self.tokens[self.pointer_node] in BOND_TOKENS:
                self.set_error("consecutive bond tokens")
                return

            self.G.add_edge(self.pointer_node, new_node)

            #
<<<<<<< HEAD
            self.position_G.add_edge(self.pointer_node, new_node, weight=HASH_MAX_LEN**2)
            self.position_G.add_edge(new_node, self.pointer_node, weight=HASH_MAX_LEN)
        
=======
            self.position_G.add_edge(self.pointer_node, new_node, weight=HASH_KEY ** 2)
            self.position_G.add_edge(new_node, self.pointer_node, weight=HASH_KEY)

>>>>>>> 755df056
        self.pointer_node = new_node

        if token in RING_START_TOKENS:
            ring_idx = get_ring_idx(token)
            if ring_idx in self.ring_idx_to_nodes:
                self.set_error("duplicate ring idx")
                return

            self.ring_idx_to_nodes[ring_idx] = [new_node]

        if token in RING_END_TOKENS:
            ring_idx = get_ring_idx(token)
            if ring_idx not in self.ring_idx_to_nodes:
                self.set_error("<eor> before <bor>")
                return

            if len(self.ring_idx_to_nodes[ring_idx]) == 2:
                self.set_error("more than 2 nodes with same ring_idx")
                return

            self.ring_idx_to_nodes[ring_idx].append(new_node)

<<<<<<< HEAD
        #
        self.node2branch_idx.append(0)
=======
        self.branch_idxs.append(0)
>>>>>>> 755df056

    def add_branch_start_token(self, new_node):
        if self.pointer_node is None:
            self.set_error("( added at start.")
            return

        if self.tokens[self.pointer_node] not in ([BRANCH_START_TOKEN] + ATOM_TOKENS):
            self.set_error("( after non-{atom, )}")
            return

        #
        self.G.add_edge(self.pointer_node, new_node)

<<<<<<< HEAD
        #        
        self.position_G.add_edge(self.pointer_node, new_node, weight=HASH_MAX_LEN**2)
        self.position_G.add_edge(new_node, self.pointer_node, weight=HASH_MAX_LEN)
=======
        #
        self.position_G.add_edge(self.pointer_node, new_node, weight=HASH_KEY ** 2)
        self.position_G.add_edge(new_node, self.pointer_node, weight=HASH_KEY)
>>>>>>> 755df056

        prev_branch_start_nodes = [node for node in self.G.predecessors(self.pointer_node) if node != new_node]
        if len(prev_branch_start_nodes) > 0:
            prev_branch_start_node = max(prev_branch_start_nodes)
            self.position_G.add_edge(prev_branch_start_node, new_node, weight=1)

        self.branch_start_nodes.append(new_node)
        self.pointer_node = new_node

<<<<<<< HEAD
        #
        self.node2branch_idx.append(self._branch_offset + 1)
        self._branch_offset += 1
        
=======
        self.branch_idxs.append(max(self.branch_idxs) + 1)

>>>>>>> 755df056
    def add_branch_end_token(self, new_node):
        if self.pointer_node is None:
            self.set_error(") added at start.")
            return

        if len(self.branch_start_nodes) == 0:
            self.set_error(") at depth 0.")
            return

        if self.tokens[self.pointer_node] not in (ATOM_TOKENS + RING_START_TOKENS + RING_END_TOKENS):
            self.set_error(") after non-atom")
            return

        #
        self.G.add_edge(self.pointer_node, new_node)

        #
<<<<<<< HEAD
        self.position_G.add_edge(self.pointer_node, new_node, weight=HASH_MAX_LEN**2)
        self.position_G.add_edge(new_node, self.pointer_node, weight=HASH_MAX_LEN)
=======
        self.position_G.add_edge(self.pointer_node, new_node, weight=HASH_KEY ** 2)
        self.position_G.add_edge(new_node, self.pointer_node, weight=HASH_KEY)
>>>>>>> 755df056

        branch_start_node = self.branch_start_nodes.pop()
        self.pointer_node = next(self.G.predecessors(branch_start_node))

        #
<<<<<<< HEAD
        self.node2branch_idx.append(self.node2branch_idx[branch_start_node])
        
=======
        self.branch_idxs.append(self.branch_idxs[branch_start_node])

>>>>>>> 755df056
    def add_bos_token(self, new_node):
        if self.pointer_node is not None:
            self.set_error("[bos] added at non-start.")
            return

        self.bos_node = new_node

<<<<<<< HEAD
        self.node2branch_idx.append(0)
=======
        #
        self.branch_idxs.append(0)
>>>>>>> 755df056

    def add_eos_token(self, new_node):
        if self.pointer_node is None:
            self.set_error("[eos] added at start.")
            return

        if len(self.branch_start_nodes) > 0:
            self.set_error("[eos] added before all branch closed.")
            return

        for ring_idx in self.ring_idx_to_nodes:
            if len(self.ring_idx_to_nodes[ring_idx]) < 2:
                self.set_error("[eos] added before all ring closed.")
                return

        if self.tokens[self.pointer_node] not in (ATOM_TOKENS + RING_START_TOKENS + RING_END_TOKENS):
            self.set_error("ended with non-atom token")
            return

        self.ended = True
        self.pointer_node = None
        self.eos_node = new_node

<<<<<<< HEAD
        self.node2branch_idx.append(0)
=======
        #
        self.branch_idxs.append(0)
>>>>>>> 755df056

    def save_current_features(self):
        # prepare mask feature
        forbidden_tokens = [BOS_TOKEN, MASK_TOKEN, PAD_TOKEN]
        if self.pointer_node is None:
            forbidden_tokens += (
                [EOS_TOKEN] + RING_START_TOKENS + RING_END_TOKENS + [BRANCH_START_TOKEN, BRANCH_END_TOKEN] + BOND_TOKENS
            )
        elif self.tokens[self.pointer_node] in (ATOM_TOKENS + RING_START_TOKENS + RING_END_TOKENS):
            forbidden_tokens += ATOM_TOKENS + RING_START_TOKENS + RING_END_TOKENS

        elif self.tokens[self.pointer_node] in BOND_TOKENS:
            forbidden_tokens += [EOS_TOKEN] + BOND_TOKENS + [BRANCH_START_TOKEN, BRANCH_END_TOKEN]

        elif self.tokens[self.pointer_node] == BRANCH_START_TOKEN:
            forbidden_tokens += ATOM_TOKENS + [BRANCH_START_TOKEN]

        elif self.tokens[self.pointer_node] == BRANCH_END_TOKEN:
            forbidden_tokens += ATOM_TOKENS + RING_START_TOKENS + RING_END_TOKENS

        if len(self.branch_start_nodes) == 0:
            forbidden_tokens.append(BRANCH_END_TOKEN)
        else:
            forbidden_tokens.append(EOS_TOKEN)
<<<<<<< HEAD
        
=======

>>>>>>> 755df056
        exists_open_ring = False
        for possible_ring_idx in range(POSSIBLE_RING_IDXS):
            num_idxs = len(self.ring_idx_to_nodes.get(possible_ring_idx, []))
            if num_idxs == 0:
                forbidden_tokens.append(get_ring_end_token(possible_ring_idx))

            elif num_idxs == 1:
                forbidden_tokens.append(get_ring_start_token(possible_ring_idx))
                exists_open_ring = True

            elif num_idxs == 2:
                forbidden_tokens.append(get_ring_start_token(possible_ring_idx))
                forbidden_tokens.append(get_ring_end_token(possible_ring_idx))

        if exists_open_ring:
            forbidden_tokens.append(EOS_TOKEN)

        forbidden_ids = get_ids(list(set(forbidden_tokens)))
        mask = np.zeros(len(TOKENS), dtype=bool)
        mask[forbidden_ids] = True

        if mask.sum() < 2:
            assert False

        self.masks.append(mask)

    def set_error(self, msg):
        self.ended = True
        self.error = "".join(self.tokens) + " " + msg

    def create_node(self):
        self._node_offset += 1
        return copy(self._node_offset)

    def to_smiles(self):
        mollinegraph = self.G.copy()
        if self.bos_node is None:
            return "", "[bos] not added."

        mollinegraph.remove_node(self.bos_node)

        if self.eos_node is None:
            return "", "[eos] not added."

        mollinegraph.remove_node(self.eos_node)

        for node in list(mollinegraph.nodes()):
            if self.tokens[node] in [BRANCH_START_TOKEN, BRANCH_END_TOKEN]:
                predecessor_node = next(mollinegraph.predecessors(node))
                succesor_nodes = list(mollinegraph.successors(node))
                for succesor_node in succesor_nodes:
                    mollinegraph.remove_edge(node, succesor_node)
                    mollinegraph.add_edge(predecessor_node, succesor_node)

                mollinegraph.remove_node(node)

        molgraph = nx.Graph()
        for node in mollinegraph:
            token = self.tokens[node]
            if token in ATOM_TOKENS + RING_START_TOKENS + RING_END_TOKENS:
                molgraph.add_node(node, token=token)

        for node in mollinegraph:
            token = self.tokens[node]
            if token in BOND_TOKENS:
                node0, node1 = next(mollinegraph.successors(node)), next(mollinegraph.predecessors(node))
                molgraph.add_edge(node0, node1, token=token)
<<<<<<< HEAD
        
=======

>>>>>>> 755df056
        for dangling_atom_node0, dangling_atom_node1 in self.ring_idx_to_nodes.values():
            dangling_bond_node0 = next(mollinegraph.predecessors(dangling_atom_node0))
            atom_node0 = next(mollinegraph.predecessors(dangling_bond_node0))

            dangling_bond_node1 = next(mollinegraph.predecessors(dangling_atom_node1))
            atom_node1 = next(mollinegraph.predecessors(dangling_bond_node1))

            molgraph.remove_nodes_from([dangling_atom_node0, dangling_atom_node1])
            molgraph.add_edge(atom_node0, atom_node1, token=self.tokens[dangling_bond_node0])

        smiles = molgraph2smiles(molgraph)

        return smiles, None

    """
    @staticmethod
    def from_smiles(smiles):
        molgraph = smiles2molgraph(smiles)
        atom_tokens = nx.get_node_attributes(molgraph, "token")
        bond_tokens = nx.get_edge_attributes(molgraph, "token")
        bond_tokens.update({(node1, node0): val for (node0, node1), val in bond_tokens.items()})

        def keyfunc(idx):
            return (molgraph.degree(idx), molgraph.nodes[idx].get('token')[0] == 6, idx)

        tokens = nx.get_node_attributes(molgraph, "token")
        start = min(molgraph.nodes, key=keyfunc)
        
        dfs_successors = dict(nx.dfs_successors(molgraph, source=start))
        dfs_predecessors = dict()
        for node0 in dfs_successors:
            for node1 in dfs_successors[node0]:
                dfs_predecessors[node1] = node0

        #
        edges = set()
        for n_idx, n_jdxs in dfs_successors.items():
            for n_jdx in n_jdxs:
                edges.add((n_idx, n_jdx))
        
        ring_edges = [edge for edge in molgraph.edges if tuple(edge) not in edges]

        node_offset = molgraph.number_of_nodes()
        ring_successors = defaultdict(list)
        ring_predecessors = dict()
        ring_node2ring_idx = dict()
        ring_node2node = dict()
        for idx, edge in enumerate(ring_edges):
            node0, node1 = edge
            ring_node0, ring_node1 = node_offset, node_offset+1
            node_offset += 2

            ring_successors[node0].append(ring_node1)
            ring_successors[node1].append(ring_node0)
            ring_predecessors[ring_node0] = node1
            ring_predecessors[ring_node1] = node0

            ring_node2ring_idx[ring_node0] = idx
            ring_node2ring_idx[ring_node1] = idx
            ring_node2node[ring_node0] = node0
            ring_node2node[ring_node1] = node1
            
        tokens = []
        to_visit = [start]
        seen_rings = []
        while to_visit:
            current = to_visit.pop()
            if current in [BRANCH_START_TOKEN, BRANCH_END_TOKEN]:
                tokens.append(current)
            elif current in atom_tokens:
                if current in dfs_predecessors:
                    tokens.append(bond_tokens[dfs_predecessors[current], current])
            
                tokens.append(atom_tokens[current])

            elif current in ring_node2ring_idx:
                tokens.append(bond_tokens[ring_predecessors[current], ring_node2node[current]])
            
                ring_idx = ring_node2ring_idx[current]
                if ring_idx not in seen_rings:
                    tokens.append(get_ring_start_token(len(seen_rings)))
                    seen_rings.append(ring_idx)
                else:
                    tokens.append(get_ring_end_token(seen_rings.index(ring_idx)))

            else:
                assert False
            
            #next_nodes = [node for node in ring_successors.get(current, []) if node in seen_rings] 
            next_nodes = dfs_successors.get(current, [])
            next_nodes += [node for node in ring_successors.get(current, [])] 

            if len(next_nodes) == 1:
                to_visit.append(next_nodes[0])

            elif len(next_nodes) > 1:
                for next_node in reversed(next_nodes):
                    to_visit.append(BRANCH_END_TOKEN)
                    to_visit.append(next_node)
                    to_visit.append(BRANCH_START_TOKEN)          

        data = Data()
        for token in tokens:
            data.update(get_id(token))
            if data.error is not None:
                print(data.error)
                assert False

        data.update(get_id(EOS_TOKEN))

        return data
        """

    @staticmethod
    def from_smiles(smiles):
        molgraph = smiles2molgraph(smiles)
        atom_tokens = nx.get_node_attributes(molgraph, "token")
        bond_tokens = nx.get_edge_attributes(molgraph, "token")
        bond_tokens.update({(node1, node0): val for (node0, node1), val in bond_tokens.items()})

        def keyfunc(idx):
            return (molgraph.degree(idx), molgraph.nodes[idx].get("token")[0] == 6, idx)

        tokens = nx.get_node_attributes(molgraph, "token")
        start = min(molgraph.nodes, key=keyfunc)

        dfs_successors = dict(nx.dfs_successors(molgraph, source=start))
        dfs_predecessors = dict()
        for node0 in dfs_successors:
            for node1 in dfs_successors[node0]:
                dfs_predecessors[node1] = node0

        #
        edges = set()
        for n_idx, n_jdxs in dfs_successors.items():
            for n_jdx in n_jdxs:
                edges.add((n_idx, n_jdx))

        ring_edges = [edge for edge in molgraph.edges if tuple(edge) not in edges]

        node_offset = molgraph.number_of_nodes()
        ring_successors = defaultdict(list)
        ring_predecessors = dict()
        ring_node2ring_idx = dict()
        ring_node2node = dict()
        for idx, edge in enumerate(ring_edges):
            node0, node1 = edge
            ring_node0, ring_node1 = node_offset, node_offset + 1
            node_offset += 2

            ring_successors[node0].append(ring_node1)
            ring_successors[node1].append(ring_node0)
            ring_predecessors[ring_node0] = node1
            ring_predecessors[ring_node1] = node0

            ring_node2ring_idx[ring_node0] = idx
            ring_node2ring_idx[ring_node1] = idx
            ring_node2node[ring_node0] = node0
            ring_node2node[ring_node1] = node1

        tokens = []
        to_visit = [start]
        seen_rings = []
        while to_visit:
            current = to_visit.pop()
            if current in [BRANCH_START_TOKEN, BRANCH_END_TOKEN]:
                tokens.append(current)
            elif current in atom_tokens:
                if current in dfs_predecessors:
                    tokens.append(bond_tokens[dfs_predecessors[current], current])

                tokens.append(atom_tokens[current])

            elif current in ring_node2ring_idx:
                tokens.append(bond_tokens[ring_predecessors[current], ring_node2node[current]])

                ring_idx = ring_node2ring_idx[current]
                if ring_idx not in seen_rings:
                    tokens.append(get_ring_start_token(len(seen_rings)))
                    seen_rings.append(ring_idx)
                else:
                    tokens.append(get_ring_end_token(seen_rings.index(ring_idx)))

            else:
                assert False

            # next_nodes = [node for node in ring_successors.get(current, []) if node in seen_rings]
            next_nodes = dfs_successors.get(current, [])
            next_nodes += [node for node in ring_successors.get(current, [])]

            if len(next_nodes) == 1:
                to_visit.append(next_nodes[0])

            elif len(next_nodes) > 1:
                for next_node in reversed(next_nodes):
                    to_visit.append(BRANCH_END_TOKEN)
                    to_visit.append(next_node)
                    to_visit.append(BRANCH_START_TOKEN)

        data = Data()
        for token in tokens:
            data.update(get_id(token))
            if data.error is not None:
                print(data.error)
                assert False

        data.update(get_id(EOS_TOKEN))

        return data

    def featurize(self):
        #
        sequence = torch.LongTensor(self.ids)

<<<<<<< HEAD
        #
        branch_sequence = torch.LongTensor(self.node2branch_idx)
=======
        branch_sequence = torch.LongTensor(self.branch_idxs)
>>>>>>> 755df056

        #
        num_nodes = self.G.number_of_nodes()
        distance_square = torch.abs(torch.arange(num_nodes).unsqueeze(0) - torch.arange(num_nodes).unsqueeze(1)) + 1
<<<<<<< HEAD
        distance_square[distance_square>MAX_LEN] = MAX_LEN
=======

        #
        """
        shortest_path_lengths = dict(shortest_path_length(self.position_G, weight='weight'))
        up_loc_square = np.full((num_nodes, num_nodes), -1, dtype=int)
        down_loc_square = np.full((num_nodes, num_nodes), -1, dtype=int)
        right_loc_square = np.full((num_nodes, num_nodes), -1, dtype=int)

        for i in range(num_nodes):
            for j in range(num_nodes):
                path_len = shortest_path_lengths[i].get(j, None)
                if path_len is None:
                    continue
                
                up_loc_square[i, j], path_len = divmod(path_len, 10**6)
                down_loc_square[i, j], path_len = divmod(path_len, 10**3)
                right_loc_square[i, j] = path_len
>>>>>>> 755df056


<<<<<<< HEAD
        #
        path_lens = floyd_warshall_numpy(self.position_G, weight="weight")
        inf_mask = np.isinf(path_lens)
        path_lens = path_lens.astype(int)
        up_loc_square, path_lens = divmod(path_lens, HASH_MAX_LEN**2)
        down_loc_square, path_lens = divmod(path_lens, HASH_MAX_LEN)
=======
        up_loc_square = torch.LongTensor(up_loc_square)
        down_loc_square = torch.LongTensor(down_loc_square)
        right_loc_square = torch.LongTensor(right_loc_square)
        """

        MAX_LEN = 250
        path_lens = floyd_warshall_numpy(self.position_G, weight="weight")
        inf_mask = np.isinf(path_lens)
        path_lens = path_lens.astype(int)
        up_loc_square, path_lens = divmod(path_lens, HASH_KEY ** 2)
        down_loc_square, path_lens = divmod(path_lens, HASH_KEY)
>>>>>>> 755df056
        right_loc_square = path_lens

        def regularize_loc_square(loc_square):
            loc_square = loc_square + 1
            loc_square[inf_mask] = 0
<<<<<<< HEAD
            loc_square[loc_square>MAX_LEN] = MAX_LEN
            loc_square = torch.LongTensor(loc_square)
            return loc_square

        up_loc_square, down_loc_square, right_loc_square = list(map(
            regularize_loc_square, [up_loc_square, down_loc_square, right_loc_square]
            ))

        masks = torch.tensor(self.masks, dtype=torch.bool)

        return (
            sequence, 
            branch_sequence, 
            distance_square, 
            up_loc_square, 
            down_loc_square, 
            right_loc_square, 
            masks
        )
        

    @staticmethod
    def collate(data_list):
        (
            sequences, 
            branch_sequences, 
            distance_squares, 
            up_loc_squares, 
            down_loc_squares, 
            right_loc_squares, 
            masks
         ) = zip(*data_list)
        
=======
            loc_square[loc_square > MAX_LEN] = MAX_LEN
            loc_square = torch.LongTensor(loc_square)
            return loc_square

        up_loc_square, down_loc_square, right_loc_square = list(
            map(regularize_loc_square, [up_loc_square, down_loc_square, right_loc_square])
        )

        masks = torch.tensor(self.masks, dtype=torch.bool)

        return sequence, branch_sequence, distance_square, up_loc_square, down_loc_square, right_loc_square, masks

    @staticmethod
    def collate(data_list):
        sequences, branch_sequences, distance_squares, up_loc_squares, down_loc_squares, right_loc_squares, masks = zip(
            *data_list
        )
>>>>>>> 755df056
        sequences = pad_sequence(sequences, batch_first=True, padding_value=get_id(PAD_TOKEN))
        branch_sequences = pad_sequence(branch_sequences, batch_first=True, padding_value=0)

        distance_squares = pad_square(distance_squares, padding_value=0)
        up_loc_squares = pad_square(up_loc_squares, padding_value=0)
        down_loc_squares = pad_square(down_loc_squares, padding_value=0)
        right_loc_squares = pad_square(right_loc_squares, padding_value=0)

        masks = pad_sequence(masks, batch_first=True, padding_value=0)

<<<<<<< HEAD
        return (
            sequences, 
            branch_sequences, 
            distance_squares, 
            up_loc_squares,
            down_loc_squares,
            right_loc_squares,
            masks
        )
        
=======
        return sequences, branch_sequences, distance_squares, up_loc_squares, down_loc_squares, right_loc_squares, masks


>>>>>>> 755df056
def pad_square(squares, padding_value=0):
    max_dim = max([square.size(0) for square in squares])
    batched_squares = torch.full((len(squares), max_dim, max_dim), padding_value, dtype=torch.long)
    for idx, square in enumerate(squares):
        batched_squares[idx, : square.size(0), : square.size(1)] = square

    return batched_squares<|MERGE_RESOLUTION|>--- conflicted
+++ resolved
@@ -47,12 +47,8 @@
 ID2TOKEN = {idx: token for idx, token in enumerate(TOKENS)}
 
 MAX_LEN = 250
-<<<<<<< HEAD
-HASH_MAX_LEN = 500
-=======
 HASH_KEY = 500
 
->>>>>>> 755df056
 
 def get_id(token):
     return TOKEN2ID[token]
@@ -148,15 +144,9 @@
             self.G.add_edge(self.pointer_node, new_node)
 
             #
-<<<<<<< HEAD
-            self.position_G.add_edge(self.pointer_node, new_node, weight=HASH_MAX_LEN**2)
-            self.position_G.add_edge(new_node, self.pointer_node, weight=HASH_MAX_LEN)
-        
-=======
             self.position_G.add_edge(self.pointer_node, new_node, weight=HASH_KEY ** 2)
             self.position_G.add_edge(new_node, self.pointer_node, weight=HASH_KEY)
 
->>>>>>> 755df056
         self.pointer_node = new_node
 
         if token in RING_START_TOKENS:
@@ -179,12 +169,7 @@
 
             self.ring_idx_to_nodes[ring_idx].append(new_node)
 
-<<<<<<< HEAD
-        #
-        self.node2branch_idx.append(0)
-=======
         self.branch_idxs.append(0)
->>>>>>> 755df056
 
     def add_branch_start_token(self, new_node):
         if self.pointer_node is None:
@@ -198,15 +183,9 @@
         #
         self.G.add_edge(self.pointer_node, new_node)
 
-<<<<<<< HEAD
-        #        
-        self.position_G.add_edge(self.pointer_node, new_node, weight=HASH_MAX_LEN**2)
-        self.position_G.add_edge(new_node, self.pointer_node, weight=HASH_MAX_LEN)
-=======
         #
         self.position_G.add_edge(self.pointer_node, new_node, weight=HASH_KEY ** 2)
         self.position_G.add_edge(new_node, self.pointer_node, weight=HASH_KEY)
->>>>>>> 755df056
 
         prev_branch_start_nodes = [node for node in self.G.predecessors(self.pointer_node) if node != new_node]
         if len(prev_branch_start_nodes) > 0:
@@ -216,15 +195,8 @@
         self.branch_start_nodes.append(new_node)
         self.pointer_node = new_node
 
-<<<<<<< HEAD
-        #
-        self.node2branch_idx.append(self._branch_offset + 1)
-        self._branch_offset += 1
-        
-=======
         self.branch_idxs.append(max(self.branch_idxs) + 1)
 
->>>>>>> 755df056
     def add_branch_end_token(self, new_node):
         if self.pointer_node is None:
             self.set_error(") added at start.")
@@ -242,25 +214,15 @@
         self.G.add_edge(self.pointer_node, new_node)
 
         #
-<<<<<<< HEAD
-        self.position_G.add_edge(self.pointer_node, new_node, weight=HASH_MAX_LEN**2)
-        self.position_G.add_edge(new_node, self.pointer_node, weight=HASH_MAX_LEN)
-=======
         self.position_G.add_edge(self.pointer_node, new_node, weight=HASH_KEY ** 2)
         self.position_G.add_edge(new_node, self.pointer_node, weight=HASH_KEY)
->>>>>>> 755df056
 
         branch_start_node = self.branch_start_nodes.pop()
         self.pointer_node = next(self.G.predecessors(branch_start_node))
 
         #
-<<<<<<< HEAD
-        self.node2branch_idx.append(self.node2branch_idx[branch_start_node])
-        
-=======
         self.branch_idxs.append(self.branch_idxs[branch_start_node])
 
->>>>>>> 755df056
     def add_bos_token(self, new_node):
         if self.pointer_node is not None:
             self.set_error("[bos] added at non-start.")
@@ -268,12 +230,8 @@
 
         self.bos_node = new_node
 
-<<<<<<< HEAD
-        self.node2branch_idx.append(0)
-=======
         #
         self.branch_idxs.append(0)
->>>>>>> 755df056
 
     def add_eos_token(self, new_node):
         if self.pointer_node is None:
@@ -297,12 +255,8 @@
         self.pointer_node = None
         self.eos_node = new_node
 
-<<<<<<< HEAD
-        self.node2branch_idx.append(0)
-=======
         #
         self.branch_idxs.append(0)
->>>>>>> 755df056
 
     def save_current_features(self):
         # prepare mask feature
@@ -327,11 +281,7 @@
             forbidden_tokens.append(BRANCH_END_TOKEN)
         else:
             forbidden_tokens.append(EOS_TOKEN)
-<<<<<<< HEAD
         
-=======
-
->>>>>>> 755df056
         exists_open_ring = False
         for possible_ring_idx in range(POSSIBLE_RING_IDXS):
             num_idxs = len(self.ring_idx_to_nodes.get(possible_ring_idx, []))
@@ -399,11 +349,6 @@
             if token in BOND_TOKENS:
                 node0, node1 = next(mollinegraph.successors(node)), next(mollinegraph.predecessors(node))
                 molgraph.add_edge(node0, node1, token=token)
-<<<<<<< HEAD
-        
-=======
-
->>>>>>> 755df056
         for dangling_atom_node0, dangling_atom_node1 in self.ring_idx_to_nodes.values():
             dangling_bond_node0 = next(mollinegraph.predecessors(dangling_atom_node0))
             atom_node0 = next(mollinegraph.predecessors(dangling_bond_node0))
@@ -618,99 +563,24 @@
         #
         sequence = torch.LongTensor(self.ids)
 
-<<<<<<< HEAD
-        #
-        branch_sequence = torch.LongTensor(self.node2branch_idx)
-=======
         branch_sequence = torch.LongTensor(self.branch_idxs)
->>>>>>> 755df056
 
         #
         num_nodes = self.G.number_of_nodes()
         distance_square = torch.abs(torch.arange(num_nodes).unsqueeze(0) - torch.arange(num_nodes).unsqueeze(1)) + 1
-<<<<<<< HEAD
-        distance_square[distance_square>MAX_LEN] = MAX_LEN
-=======
-
-        #
-        """
-        shortest_path_lengths = dict(shortest_path_length(self.position_G, weight='weight'))
-        up_loc_square = np.full((num_nodes, num_nodes), -1, dtype=int)
-        down_loc_square = np.full((num_nodes, num_nodes), -1, dtype=int)
-        right_loc_square = np.full((num_nodes, num_nodes), -1, dtype=int)
-
-        for i in range(num_nodes):
-            for j in range(num_nodes):
-                path_len = shortest_path_lengths[i].get(j, None)
-                if path_len is None:
-                    continue
-                
-                up_loc_square[i, j], path_len = divmod(path_len, 10**6)
-                down_loc_square[i, j], path_len = divmod(path_len, 10**3)
-                right_loc_square[i, j] = path_len
->>>>>>> 755df056
-
-
-<<<<<<< HEAD
-        #
-        path_lens = floyd_warshall_numpy(self.position_G, weight="weight")
-        inf_mask = np.isinf(path_lens)
-        path_lens = path_lens.astype(int)
-        up_loc_square, path_lens = divmod(path_lens, HASH_MAX_LEN**2)
-        down_loc_square, path_lens = divmod(path_lens, HASH_MAX_LEN)
-=======
-        up_loc_square = torch.LongTensor(up_loc_square)
-        down_loc_square = torch.LongTensor(down_loc_square)
-        right_loc_square = torch.LongTensor(right_loc_square)
-        """
-
+
+        #
         MAX_LEN = 250
         path_lens = floyd_warshall_numpy(self.position_G, weight="weight")
         inf_mask = np.isinf(path_lens)
         path_lens = path_lens.astype(int)
         up_loc_square, path_lens = divmod(path_lens, HASH_KEY ** 2)
         down_loc_square, path_lens = divmod(path_lens, HASH_KEY)
->>>>>>> 755df056
         right_loc_square = path_lens
 
         def regularize_loc_square(loc_square):
             loc_square = loc_square + 1
             loc_square[inf_mask] = 0
-<<<<<<< HEAD
-            loc_square[loc_square>MAX_LEN] = MAX_LEN
-            loc_square = torch.LongTensor(loc_square)
-            return loc_square
-
-        up_loc_square, down_loc_square, right_loc_square = list(map(
-            regularize_loc_square, [up_loc_square, down_loc_square, right_loc_square]
-            ))
-
-        masks = torch.tensor(self.masks, dtype=torch.bool)
-
-        return (
-            sequence, 
-            branch_sequence, 
-            distance_square, 
-            up_loc_square, 
-            down_loc_square, 
-            right_loc_square, 
-            masks
-        )
-        
-
-    @staticmethod
-    def collate(data_list):
-        (
-            sequences, 
-            branch_sequences, 
-            distance_squares, 
-            up_loc_squares, 
-            down_loc_squares, 
-            right_loc_squares, 
-            masks
-         ) = zip(*data_list)
-        
-=======
             loc_square[loc_square > MAX_LEN] = MAX_LEN
             loc_square = torch.LongTensor(loc_square)
             return loc_square
@@ -728,7 +598,6 @@
         sequences, branch_sequences, distance_squares, up_loc_squares, down_loc_squares, right_loc_squares, masks = zip(
             *data_list
         )
->>>>>>> 755df056
         sequences = pad_sequence(sequences, batch_first=True, padding_value=get_id(PAD_TOKEN))
         branch_sequences = pad_sequence(branch_sequences, batch_first=True, padding_value=0)
 
@@ -739,22 +608,9 @@
 
         masks = pad_sequence(masks, batch_first=True, padding_value=0)
 
-<<<<<<< HEAD
-        return (
-            sequences, 
-            branch_sequences, 
-            distance_squares, 
-            up_loc_squares,
-            down_loc_squares,
-            right_loc_squares,
-            masks
-        )
-        
-=======
         return sequences, branch_sequences, distance_squares, up_loc_squares, down_loc_squares, right_loc_squares, masks
 
 
->>>>>>> 755df056
 def pad_square(squares, padding_value=0):
     max_dim = max([square.size(0) for square in squares])
     batched_squares = torch.full((len(squares), max_dim, max_dim), padding_value, dtype=torch.long)
